--- conflicted
+++ resolved
@@ -277,11 +277,7 @@
     /** Creates an sprite with a CGImageRef.
      * BE AWARE OF the fact that copy of image is stored in memory,
      * use assets method if you can.
-<<<<<<< HEAD
-     *
-=======
      * 
->>>>>>> 803d2c38
      * @deprecated Use spriteWithCGImage:key: instead. Will be removed in v1.0 final
      */
     public static CCSprite sprite(Bitmap image) {
@@ -292,15 +288,10 @@
       The key is used by the CCTextureCache to know if a texture was already created with this CGImage.
       For example, a valid key is: @"sprite_frame_01".
       If key is nil, then a new texture will be created each time by the CCTextureCache. 
-<<<<<<< HEAD
 
     * BE AWARE OF the fact that copy of image is stored in memory,
     * use assets method if you can.
-=======
       
-    * BE AWARE OF the fact that copy of image is stored in memory,
-    * use assets method if you can.  
->>>>>>> 803d2c38
       @since v0.99.0
       */
     public static CCSprite sprite(Bitmap image, String key) {
