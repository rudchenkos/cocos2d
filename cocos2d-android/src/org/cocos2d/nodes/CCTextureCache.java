--- conflicted
+++ resolved
@@ -144,8 +144,7 @@
         textures.remove(textureKeyName);
     }
 
-<<<<<<< HEAD
-    public static CCTexture2D createTextureFromFilePath(final String path) {
+    private static CCTexture2D createTextureFromFilePath(final String path) {
             
         	final CCTexture2D tex = new CCTexture2D();
             tex.setLoader(new CCTexture2D.TextureLoader() {
@@ -167,7 +166,7 @@
             return tex;
     }
 
-    public static CCTexture2D createTextureFromBitmap(Bitmap bmp) {
+    private static CCTexture2D createTextureFromBitmap(Bitmap bmp) {
         CCTexture2D tex = new CCTexture2D();
         tex.initWithImage(bmp);
         return tex;
@@ -181,23 +180,7 @@
     
     public void removeLoader(CCTexture2D.TextureLoader loader) {
     	reloadTexQueue.remove(loader);
-=======
-    private static CCTexture2D createTextureFromFilePath(String path) {
-        try {
-        	InputStream is = CCDirector.sharedDirector().getActivity().getAssets().open(path);
-            Bitmap bmp = BitmapFactory.decodeStream(is);
-            is.close();
-            return  createTextureFromBitmap(bmp);            
-        } catch (IOException e) {
-            e.printStackTrace();
-            return null;
-        }
-    }
-
-    private static CCTexture2D createTextureFromBitmap(Bitmap bmp) {
-        return new CCTexture2D(bmp);
->>>>>>> a0a2d21a
-    }
+	}
 
 	public void reloadTextures() {
 		CCDirector.sharedDirector().getOpenGLView().queueEvent(new Runnable() {
