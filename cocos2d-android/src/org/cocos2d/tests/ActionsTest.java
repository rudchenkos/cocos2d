package org.cocos2d.tests;

import java.io.IOException;
import java.io.InputStream;

import javax.microedition.khronos.opengles.GL10;

import org.cocos2d.actions.base.CCAction;
import org.cocos2d.actions.base.CCFollow;
import org.cocos2d.actions.base.CCRepeatForever;
import org.cocos2d.actions.camera.CCOrbitCamera;
import org.cocos2d.actions.instant.CCCallFunc;
import org.cocos2d.actions.instant.CCCallFuncN;
import org.cocos2d.actions.instant.CCCallFuncND;
import org.cocos2d.actions.instant.CCHide;
import org.cocos2d.actions.instant.CCPlace;
import org.cocos2d.actions.instant.CCShow;
import org.cocos2d.actions.instant.CCToggleVisibility;
import org.cocos2d.actions.interval.CCAnimate;
import org.cocos2d.actions.interval.CCBezierBy;
import org.cocos2d.actions.interval.CCBezierTo;
import org.cocos2d.actions.interval.CCBlink;
import org.cocos2d.actions.interval.CCDelayTime;
import org.cocos2d.actions.interval.CCFadeIn;
import org.cocos2d.actions.interval.CCFadeOut;
import org.cocos2d.actions.interval.CCJumpBy;
import org.cocos2d.actions.interval.CCJumpTo;
import org.cocos2d.actions.interval.CCMoveBy;
import org.cocos2d.actions.interval.CCMoveTo;
import org.cocos2d.actions.interval.CCPropertyAction;
import org.cocos2d.actions.interval.CCRepeat;
import org.cocos2d.actions.interval.CCRotateBy;
import org.cocos2d.actions.interval.CCRotateTo;
import org.cocos2d.actions.interval.CCScaleBy;
import org.cocos2d.actions.interval.CCScaleTo;
import org.cocos2d.actions.interval.CCSequence;
import org.cocos2d.actions.interval.CCSpawn;
import org.cocos2d.actions.interval.CCTintBy;
import org.cocos2d.actions.interval.CCTintTo;
import org.cocos2d.config.ccMacros;
import org.cocos2d.layers.CCLayer;
import org.cocos2d.layers.CCScene;
import org.cocos2d.menus.CCMenu;
import org.cocos2d.menus.CCMenuItemImage;
import org.cocos2d.nodes.CCAnimation;
import org.cocos2d.nodes.CCDirector;
import org.cocos2d.nodes.CCLabel;
import org.cocos2d.nodes.CCNode;
import org.cocos2d.nodes.CCSprite;
import org.cocos2d.nodes.CCTextureCache;
import org.cocos2d.opengl.CCDrawingPrimitives;
import org.cocos2d.opengl.CCGLSurfaceView;
import org.cocos2d.opengl.CCTexture2D;
import org.cocos2d.types.CCBezierConfig;
import org.cocos2d.types.CGPoint;
import org.cocos2d.types.CGRect;
import org.cocos2d.types.CGSize;
import org.cocos2d.types.ccColor3B;

import android.app.Activity;
import android.graphics.Bitmap;
import android.graphics.BitmapFactory;
import android.os.Bundle;
import android.view.Window;
import android.view.WindowManager;

// ActionsTest, there is a downloadable demo here:
//  http://code.google.com/p/cocos2d-android-1/downloads/detail?name=ActionsTest.3gp&can=2&q=#makechanges
//
public class ActionsTest extends Activity {
	private static final String LOG_TAG = ActionsTest.class.getSimpleName();

	public static final int kTagAnimationDance = 1;

	private CCGLSurfaceView mGLSurfaceView;

	@Override
	protected void onCreate(Bundle savedInstanceState) {
		super.onCreate(savedInstanceState);
		requestWindowFeature(Window.FEATURE_NO_TITLE);
		getWindow().setFlags(WindowManager.LayoutParams.FLAG_FULLSCREEN,
				WindowManager.LayoutParams.FLAG_FULLSCREEN);
		getWindow().setFlags(WindowManager.LayoutParams.FLAG_KEEP_SCREEN_ON, 
				WindowManager.LayoutParams.FLAG_KEEP_SCREEN_ON);

		mGLSurfaceView = new CCGLSurfaceView(this);
		CCDirector director = CCDirector.sharedDirector();
		director.attachInView(mGLSurfaceView);
		director.setDeviceOrientation(CCDirector.kCCDeviceOrientationLandscapeLeft);
		setContentView(mGLSurfaceView);
		

		// show FPS
		CCDirector.sharedDirector().setDisplayFPS(true);

		// frames per second
		CCDirector.sharedDirector().setAnimationInterval(1.0f / 30);

		CCScene scene = CCScene.node();
		scene.addChild(nextAction());

		// Make the Scene active
		CCDirector.sharedDirector().runWithScene(scene);
	}

	static int sceneIdx = -1;
	static Class<?> transitions[] = {
		ActionManual.class,
		ActionMove.class,
		ActionRotate.class,
		ActionScale.class,
		ActionJump.class,
		ActionBezier.class,
		ActionBlink.class,
		ActionFade.class,
		ActionTint.class,
		ActionAnimate.class,
		ActionSequence.class,
		ActionSequence2.class,
		ActionSpawn.class,
		ActionReverse.class,
		ActionDelayTime.class,
		ActionRepeat.class,
		ActionRepeatForever.class,
		ActionRotateToRepeat.class,
		ActionRotateJerk.class,
		ActionCallFunc.class,
		ActionCallFuncND.class,
		ActionReverseSequence.class,
		ActionReverseSequence2.class,
		ActionOrbit.class,
		ActionFollow.class,
		ActionProperty.class,
	};

	@Override
	public void onStart() {
		super.onStart();
	}

	@Override
	public void onPause() {
		super.onPause();

		CCDirector.sharedDirector().onPause();
	}

	@Override
	public void onResume() {
		super.onResume();

		CCDirector.sharedDirector().onResume();
	}

	@Override
	public void onDestroy() {
		super.onDestroy();

		CCDirector.sharedDirector().end();
		// CCTextureCache.sharedTextureCache().removeAllTextures();
	}

	// 
	// Actions here
	// 
	static CCLayer nextAction() {

		sceneIdx++;
		sceneIdx = sceneIdx % transitions.length;

		return restartAction();
	}

	static CCLayer backAction() {
		sceneIdx--;
		int total = transitions.length;
		if (sceneIdx < 0)
			sceneIdx += total;
		return restartAction();
	}

	static CCLayer restartAction() {
		try {
			Class<?> c = transitions[sceneIdx];
			return (CCLayer) c.newInstance();
		} catch (Exception e) {
			return null;
		}
	}


	static class ActionDemo extends CCLayer {
		CCSprite grossini;
		CCSprite tamara;
		CCSprite kathia;
		public ActionDemo()	{
			super();

			// Example:
			// You can create a sprite using a Texture2D
			
			Bitmap bmp = null;
			InputStream is;
			try {
				is = CCDirector.theApp.getAssets().open("grossini.png");
				bmp = BitmapFactory.decodeStream(is);
				is.close();
			} catch (IOException e) {
				// TODO Auto-generated catch block
				e.printStackTrace();
			}
			
			// Keep copy for reinit texture after Activity pause
			final Bitmap bmpCopy = bmp.copy(bmp.getConfig(), false);
			bmp.recycle();
<<<<<<< HEAD

=======
			
>>>>>>> 803d2c38
			final CCTexture2D tex = new CCTexture2D();
			tex.setLoader(new CCTexture2D.TextureLoader() {
				@Override
				public void load() {
					Bitmap bmpForInit = bmpCopy.copy(bmpCopy.getConfig(), false);
					tex.initWithImage(bmpForInit);
				}
			});
			grossini = CCSprite.sprite(tex);
			// or just use:
			// grossini = CCSprite.sprite(bmp);
			// and better not to use this way at all(this is better for manually generated tex)
			// because you have to store bmp copy in memory.
			// use for assets:
			// CCTexture2D tex = CCTextureCache.sharedTextureCache().addImage("grossini.png");
			// grossini = CCSprite.sprite(tex);
<<<<<<< HEAD

=======
			
>>>>>>> 803d2c38

			// Example:
			// Or you can create an sprite using a filename. PNG, JPEG and BMP files are supported. Probably TIFF too
			tamara = CCSprite.sprite("grossinis_sister1.png");
			kathia = CCSprite.sprite("grossinis_sister2.png");

			addChild(grossini, 1);
			addChild(tamara, 2);
			addChild(kathia, 3);

			CGSize s = CCDirector.sharedDirector().winSize();

			grossini.setPosition(CGPoint.ccp(s.width/2, s.height/3));
			tamara.setPosition(CGPoint.ccp(s.width/2, 2*s.height/3));
			kathia.setPosition(CGPoint.ccp(s.width/2, s.height/2));

			CCLabel label = CCLabel.makeLabel(title(), "DroidSans", 24);
			addChild(label);
			label.setPosition(CGPoint.ccp(s.width/2, s.height-50));

			String subtitle = subtitle();
			if( subtitle != null) {
				CCLabel l = CCLabel.makeLabel(subtitle, "DroidSerif", 16);
				addChild(l, 1);
				l.setPosition(CGPoint.ccp(s.width/2, s.height-80));
			}

			CCMenuItemImage item1 = CCMenuItemImage.item("b1.png", "b2.png", this, "backCallback");
			CCMenuItemImage item2 = CCMenuItemImage.item("r1.png", "r2.png", this, "restartCallback");
			CCMenuItemImage item3 = CCMenuItemImage.item("f1.png", "f2.png", this, "nextCallback");

			CCMenu menu = CCMenu.menu(item1, item2, item3);
			menu.setPosition(CGPoint.zero());
			item1.setPosition(CGPoint.ccp( s.width/2 - 100, 30));
			item2.setPosition(CGPoint.ccp( s.width/2, 30));
			item3.setPosition(CGPoint.ccp( s.width/2 + 100, 30));
			addChild(menu, 1);
		}

		public void restartCallback() {
			CCScene s = CCScene.node();
			s.addChild(restartAction());
			CCDirector.sharedDirector().replaceScene(s);
		}

		public void nextCallback() {
			CCScene s = CCScene.node();
			s.addChild(nextAction());
			CCDirector.sharedDirector().replaceScene(s);
		}

		public void backCallback() {
			CCScene s = CCScene.node();
			s.addChild(backAction());
			CCDirector.sharedDirector().replaceScene(s);
		}

		public void alignSpritesLeft(int numberOfSprites) {
			CGSize s = CCDirector.sharedDirector().winSize();

			if( numberOfSprites == 1 ) {
				tamara.setVisible(false);
				kathia.setVisible(false);
				grossini.setPosition(CGPoint.ccp(60, s.height/2));
			} else if( numberOfSprites == 2 ) {		
				kathia.setPosition(CGPoint.ccp(60, s.height/3));
				tamara.setPosition(CGPoint.ccp(60, 2*s.height/3));
				grossini.setVisible(false);
			} else if( numberOfSprites == 3 ) {
				grossini.setPosition(CGPoint.ccp(60, s.height/2));
				tamara.setPosition(CGPoint.ccp(60, 2*s.height/3));
				kathia.setPosition(CGPoint.ccp(60, s.height/3));
			} else {
				ccMacros.CCLOG(LOG_TAG, "ActionsTests: Invalid number of Sprites");
			}	
		}

		public void centerSprites(int numberOfSprites) {
			CGSize s = CCDirector.sharedDirector().winSize();

			if( numberOfSprites == 1 ) {
				tamara.setVisible(false);
				kathia.setVisible(false);
				grossini.setPosition(CGPoint.ccp(s.width/2, s.height/2));
			} else if( numberOfSprites == 2 ) {		
				kathia.setPosition(CGPoint.ccp(s.width/3, s.height/2));
				tamara.setPosition(CGPoint.ccp(2*s.width/3, s.height/2));
				grossini.setVisible(false);
			} else if( numberOfSprites == 3 ) {
				grossini.setPosition(CGPoint.ccp(s.width/2, s.height/2));
				tamara.setPosition(CGPoint.ccp(2*s.width/3, s.height/2));
				kathia.setPosition(CGPoint.ccp(s.width/3, s.height/2));
			} else {
				ccMacros.CCLOG(LOG_TAG, "ActionsTests: Invalid number of Sprites");
			}
		}
		
		public String title() {
			return "No title";
		}

		public String subtitle() {
			return null;
		}
	}


	static class  ActionManual extends ActionDemo {
		public void onEnter() {
			super.onEnter();

			CGSize s = CCDirector.sharedDirector().winSize();

			tamara.setScaleX(2.5f);
			tamara.setScaleY(-1.0f);
			tamara.setPosition(CGPoint.ccp(100,70));
			tamara.setOpacity(128);

			grossini.setRotation(120);
			grossini.setPosition(CGPoint.ccp(s.width/2, s.height/2));
			grossini.setColor(ccColor3B.ccc3( 255,0,0));


			kathia.setPosition(CGPoint.ccp(s.width-100, s.height/2));
			kathia.setColor(ccColor3B.ccBLUE);
		}

		public String title() {
			return "Manual Transformation";
		}
	}


	static class ActionMove extends ActionDemo {
		public void onEnter() {
			super.onEnter();

			centerSprites(3);

			CGSize s = CCDirector.sharedDirector().winSize();


			CCMoveTo actionTo = CCMoveTo.action(2, CGPoint.ccp(s.width-40, s.height-40));

			CCMoveBy actionBy = CCMoveBy.action(2, CGPoint.ccp(80,80));
			CCMoveBy actionByBack = actionBy.reverse();

			tamara.runAction(actionTo);
			grossini.runAction(CCSequence.actions(actionBy, actionByBack));
			kathia.runAction(CCMoveTo.action(1, CGPoint.ccp(40,40)));
		}

		public String title() {
			return "MoveTo / MoveBy";
		}
	}

	static class ActionRotate extends ActionDemo {
		public void onEnter() {
			super.onEnter();

			centerSprites(3);

			CCRotateTo actionTo = CCRotateTo.action(2, 45);
			CCRotateTo actionTo2 = CCRotateTo.action(2, -45);
			CCRotateTo actionTo0 = CCRotateTo.action(2, 0);
			tamara.runAction(CCSequence.actions(actionTo, actionTo0));

			CCRotateBy actionBy = CCRotateBy.action(2, 360);
			CCRotateBy actionByBack = actionBy.reverse();
			grossini.runAction(CCSequence.actions(actionBy, actionByBack));

			kathia.runAction(CCSequence.actions(actionTo2, actionTo0.copy()));
		}

		public String title() {
			return "RotateTo / RotateBy";
		}

	}

	static class ActionScale extends ActionDemo {
		public void onEnter() {
			super.onEnter();

			centerSprites(3);

			CCScaleTo actionTo = CCScaleTo.action(2, 0.5f);
			CCScaleBy actionBy = CCScaleBy.action(2, 2);
			CCScaleBy actionBy2 = CCScaleBy.action(2, 0.25f, 4.5f);
			CCScaleBy actionByBack = actionBy.reverse();

			tamara.runAction(actionTo);
			grossini.runAction(CCSequence.actions(actionBy, actionByBack));

			kathia.runAction(CCSequence.actions(actionBy2, actionBy2.reverse()));
		}

		public String title() {
			return "ScaleTo / ScaleBy";
		}

	}

	static class ActionJump extends ActionDemo {
		public void onEnter() {
			super.onEnter();

			CCJumpTo actionTo = CCJumpTo.action(2, CGPoint.ccp(300,300), 50, 4);
			CCJumpBy actionBy = CCJumpBy.action(2, CGPoint.ccp(300,0), 50, 4);
			CCJumpBy actionUp = CCJumpBy.action(2, CGPoint.ccp(0,0), 8, 4);
			CCJumpBy actionByBack = actionBy.reverse();

			tamara.runAction(actionTo);
			grossini.runAction(CCSequence.actions(actionBy, actionByBack));
			kathia.runAction(CCRepeatForever.action(actionUp));
		}

		public String title() {
			return "JumpTo / JumpBy";
		}
	}

	static class ActionBezier extends ActionDemo {
		public void onEnter() {
			super.onEnter();

			CGSize s = CCDirector.sharedDirector().winSize();

			//
			// startPosition can be any coordinate, but since the movement
			// is relative to the Bezier curve, make it (0,0)
			//

			// sprite 1
			CCBezierConfig bezier = new CCBezierConfig();
			bezier.controlPoint_1 = CGPoint.ccp(0, s.height/2);
			bezier.controlPoint_2 = CGPoint.ccp(300, -s.height/2);
			bezier.endPosition = CGPoint.ccp(300,100);

			CCBezierBy bezierForward = CCBezierBy.action(3, bezier);
			CCBezierBy bezierBack = bezierForward.reverse();	
			CCSequence seq = CCSequence.actions(bezierForward, bezierBack);
			CCRepeatForever rep = CCRepeatForever.action(seq);

			// sprite 2
			tamara.setPosition(CGPoint.ccp(80,160));
			CCBezierConfig bezier2 = new CCBezierConfig();
			bezier2.controlPoint_1 = CGPoint.ccp(100, s.height/2);
			bezier2.controlPoint_2 = CGPoint.ccp(200, -s.height/2);
			bezier2.endPosition = CGPoint.ccp(240,160);

			CCBezierTo bezierTo1 = CCBezierTo.action(2, bezier2);	

			// sprite 3
			kathia.setPosition(CGPoint.ccp(400,160));
			CCBezierTo bezierTo2 = CCBezierTo.action(2, bezier2);

			grossini.runAction(rep);
			tamara.runAction(bezierTo1);
			kathia.runAction(bezierTo2);
		}
		
		public String title() {
			return "BezierBy / BezierTo";
		}
	}


	static class ActionBlink extends ActionDemo {
		public void onEnter() {
			super.onEnter();

			centerSprites(2);

			CCBlink action1 = CCBlink.action(2, 10);
			CCBlink action2 = CCBlink.action(2, 5);

			tamara.runAction(action1);
			kathia.runAction(action2);
		}
		
		public String title() {
			return "Blink";
		}
	}

	static class ActionFade extends ActionDemo {
		public void onEnter() {
			super.onEnter();

			centerSprites(2);

			tamara.setOpacity(0);
			CCFadeIn action1 = CCFadeIn.action(1.0f);
			CCFadeOut action1Back = action1.reverse();

			CCFadeOut action2 = CCFadeOut.action(1.0f);
			CCFadeIn action2Back = action2.reverse();

			tamara.runAction(CCSequence.actions(action1, action1Back));
			kathia.runAction(CCSequence.actions(action2, action2Back));
		}
		
		public String title() {
			return "FadeIn / FadeOut";
		}
	}

	static class ActionTint extends ActionDemo {
		public void onEnter() {
			super.onEnter();

			centerSprites(2);

			CCTintTo action1 = CCTintTo.action(2, ccColor3B.ccc3(255, 0, 255));
			CCTintBy action2 = CCTintBy.action(2, ccColor3B.ccc3(-127, -255, -127));
			CCTintBy action2Back = action2.reverse();

			tamara.runAction(action1);
			kathia.runAction(CCSequence.actions(action2, action2Back));
		}
		
		public String title() {
			return "TintTo / TintBy";
		}
	}

	static class ActionAnimate extends ActionDemo {
		public void onEnter() {
			super.onEnter();

			centerSprites(1);

			CCAnimation animation = CCAnimation.animation("dance");
			for( int i=1;i<15;i++)
				animation.addFrame(String.format("grossini_dance_%02d.png", i));

			CCAnimate action = CCAnimate.action(3, animation, false);
			CCAnimate action_back = action.reverse();

			grossini.runAction(CCSequence.actions(action, action_back));
		}
		
		public String title() {
			return "Animation";
		}
	}


	static class ActionSequence extends ActionDemo {
		public void onEnter() {
			super.onEnter();

			alignSpritesLeft(1);

			CCSequence action = CCSequence.actions(
				CCMoveBy.action(2, CGPoint.ccp(240,0)),
				CCRotateBy.action(2, 540)
				);

			grossini.runAction(action);
		}
		
		public String title() {
			return "Sequence: Move + Rotate";
		}
	}

	static class ActionSequence2 extends ActionDemo {
		public void onEnter() {
			super.onEnter();

			alignSpritesLeft(1);

			grossini.setVisible(false);

			CCSequence action = CCSequence.actions(
				CCPlace.action(CGPoint.ccp(200,200)),
				CCShow.action(),
				CCMoveBy.action(1, CGPoint.ccp(100,0)),
				CCCallFunc.action(this, "callback1"),
				CCCallFuncN.action(this, "callback2"),
				CCCallFuncND.action(this, "callback3", Float.valueOf(1.0f))
				);

			grossini.runAction(action);
		}

		public void callback1() {
			CGSize s = CCDirector.sharedDirector().winSize();
			CCLabel label = CCLabel.makeLabel("callback 1 called", "DroidSans", 16);
			label.setPosition(CGPoint.ccp( s.width/4*1,s.height/2));

			addChild(label);
		}

		public void callback2(Object sender) {
			CGSize s = CCDirector.sharedDirector().winSize();
			CCLabel label = CCLabel.makeLabel("callback 2 called", "DroidSans", 16);
			label.setPosition(CGPoint.ccp( s.width/4*2,s.height/2));

			addChild(label);
		}

		public void callback3(Object sender, Object data) {
			CGSize s = CCDirector.sharedDirector().winSize();
			CCLabel label = CCLabel.makeLabel("callback 3 called", "DroidSans", 16);
			label.setPosition(CGPoint.ccp( s.width/4*3,s.height/2));

			addChild(label);
		}

		public String title() {
			return "Sequence of InstantActions";
		}
	}

	static class ActionSpawn extends ActionDemo {
		public void onEnter() {
			super.onEnter();

			alignSpritesLeft(1);

			CCAction action = CCSpawn.actions(
				CCJumpBy.action(2, CGPoint.ccp(300,0), 50, 4),
				CCRotateBy.action(2, 720));

			grossini.runAction(action);
		}
		
		public String title() {
			return "Spawn: Jump + Rotate";
		}
	}

	static class ActionRepeatForever extends ActionDemo {
		public void onEnter() {
			super.onEnter();

			centerSprites(1);

			CCSequence action = CCSequence.actions(
				CCDelayTime.action(1),
				CCCallFuncN.action(this, "repeatForever")
				);

			grossini.runAction(action);
		}

		public void repeatForever(Object sender) {
			CCRepeatForever repeat = CCRepeatForever.action(CCRotateBy.action(1.0f, 360));

			((CCNode)sender).runAction(repeat);
		}

		public String title() {
			return "CallFuncN + RepeatForever";
		}
	}

	static class ActionRotateToRepeat extends ActionDemo {
		public void onEnter() {
			super.onEnter();

			centerSprites(2);

			CCRotateTo act1 = CCRotateTo.action(1, 90);
			CCRotateTo act2 = CCRotateTo.action(1, 0);
			CCSequence seq = CCSequence.actions(act1, act2);
			CCRepeatForever rep1 = CCRepeatForever.action(seq);
			CCRepeat rep2 = CCRepeat.action(seq.copy(), 10);

			tamara.runAction(rep1);
			kathia.runAction(rep2);
		}

		public String title() {
			return "Repeat/RepeatForever + RotateTo";
		}
		
		public String subtitle() {
			return "You should see smooth movements (no jerks). issue #390";
		}

	}

	static class ActionRotateJerk extends ActionDemo {
		public void onEnter() {
			super.onEnter();

			centerSprites(2);

			CCSequence seq = CCSequence.actions(
				CCRotateTo.action(0.5f, -20),
				CCRotateTo.action(0.5f, 20)
				);

			CCRepeat rep1 = CCRepeat.action(seq, 10);
			CCRepeatForever rep2 = CCRepeatForever.action(seq.copy());

			tamara.runAction(rep1);
			kathia.runAction(rep2);
		}

		public String title() {
			return "RepeatForever / Repeat + Rotate";
		}
		
		public String subtitle() {
			return "You should see smooth movements (no jerks). issue #390";
		}
	}


	static class ActionReverse extends ActionDemo {
		public void onEnter() {
			super.onEnter();

			alignSpritesLeft(1);

			CCJumpBy jump = CCJumpBy.action(2, CGPoint.ccp(300,0), 50, 4);
			CCSequence action = CCSequence.actions(jump, jump.reverse());

			grossini.runAction(action);
		}
		
		public String title() {
			return "Reverse an action";
		}
	}

	static class ActionDelayTime extends ActionDemo {
		public void onEnter() {
			super.onEnter();

			alignSpritesLeft(1);

			CCMoveBy move = CCMoveBy.action(1, CGPoint.ccp(150,0));
			CCSequence action = CCSequence.actions(move, CCDelayTime.action(2), move);

			grossini.runAction(action);
		}
		
		public String title() {
			return "DelayTime: m + delay + m";
		}
	}

	static class ActionReverseSequence extends ActionDemo {
		public void onEnter() {
			super.onEnter();

			alignSpritesLeft(1);

			CCMoveBy move1 = CCMoveBy.action(1, CGPoint.ccp(250,0));
			CCMoveBy move2 = CCMoveBy.action(1, CGPoint.ccp(0,50));
			CCSequence seq = CCSequence.actions(move1, move2, move1.reverse());
			CCSequence action = CCSequence.actions(seq, seq.reverse());

			grossini.runAction(action);
		}
		
		public String title() {
			return "Reverse a sequence";
		}
	}

	static class ActionReverseSequence2 extends ActionDemo {
		public void onEnter() {
			super.onEnter();

			alignSpritesLeft(2);


			// Test:
			//   Sequence should work both with IntervalAction and InstantActions

			CCMoveBy move1 = CCMoveBy.action(1, CGPoint.ccp(250,0));
			CCMoveBy move2 = CCMoveBy.action(1, CGPoint.ccp(0,50));
			CCToggleVisibility tog1 = CCToggleVisibility.action();
			CCToggleVisibility tog2 = CCToggleVisibility.action();
			CCSequence seq = CCSequence.actions(move1, tog1, move2, tog2, move1.reverse());
			CCRepeat action = CCRepeat.action(
					CCSequence.actions(seq, seq.reverse()), 3);

			// Test:
			//   Also test that the reverse of Hide is Show, and vice-versa
			kathia.runAction(action);

			CCMoveBy move_tamara = CCMoveBy.action(1, CGPoint.ccp(100,0));
			CCMoveBy move_tamara2 = CCMoveBy.action(1, CGPoint.ccp(50,0));
			CCHide hide = CCHide.action();
			CCSequence seq_tamara = CCSequence.actions(move_tamara, hide, move_tamara2);
			CCSequence seq_back = seq_tamara.reverse();
			tamara.runAction(CCSequence.actions(seq_tamara, seq_back));
		}
		
		public String title() {
			return "Reverse sequence 2";
		}
	}


	static class ActionRepeat extends ActionDemo {
		public void onEnter() {
			super.onEnter();

			alignSpritesLeft(2);

			CCMoveBy a1 = CCMoveBy.action(1, CGPoint.ccp(150,0));
			CCRepeat action1 = CCRepeat.action(
				CCSequence.actions(CCPlace.action(CGPoint.ccp(60,60)), a1), 3);

			CCRepeatForever action2 = CCRepeatForever.action(
				CCSequence.actions( a1.copy(), a1.reverse()));

			kathia.runAction(action1);
			tamara.runAction(action2);
		}
		
		public String title() {
			return "Repeat / RepeatForever actions";
		}
	}

	static class ActionCallFunc extends ActionDemo {
		public void onEnter() {
			super.onEnter();

			centerSprites(3);

			CCSequence action = CCSequence.actions(
				CCMoveBy.action(2, CGPoint.ccp(200,0)),
				CCCallFunc.action(this, "callback1")
				);

			CCSequence action2 = CCSequence.actions(
				CCScaleBy.action(2, 2),
				CCFadeOut.action(2),
				CCCallFuncN.action(this, "callback2")
				);

			CCSequence action3 = CCSequence.actions(
				CCRotateBy.action(3, 360),
				CCFadeOut.action(2),
				CCCallFuncND.action(this, "callback3", Float.valueOf(1.0f))
				);

			grossini.runAction(action);
			tamara.runAction(action2);
			kathia.runAction(action3);
		}

		public void callback1() {
			// ccMacros.CCLOG(LOG_TAG,"callback 1 called");
			CGSize s = CCDirector.sharedDirector().winSize();
			CCLabel label = CCLabel.makeLabel("callback 1 called", "DroidSans", 16);
			label.setPosition(CGPoint.ccp( s.width/4*1,s.height/2));

			addChild(label);
		}
		
		public void callback2(Object sender) {
			// ccMacros.CCLOG(LOG_TAG, "callback 2 called from:" + String.valueOf(sender));
			CGSize s = CCDirector.sharedDirector(). winSize();
			CCLabel label = CCLabel.makeLabel("callback 2 called", "DroidSans", 16);
			label.setPosition(CGPoint.ccp( s.width/4*2,s.height/2));

			addChild(label);
		}
		
		public void callback3(Object sender, String data) {
			// NSLog(@"callback 3 called from:%@ with data:%x",sender,(int)data);
			CGSize s = CCDirector.sharedDirector().winSize();
			CCLabel label = CCLabel.makeLabel("callback 3 called", "DroidSans", 16);
			label.setPosition(CGPoint.ccp( s.width/4*3,s.height/2));
			addChild(label);
		}

		public String title() {
			return "Callbacks: CallFunc and friends";
		}
	}

	static class ActionCallFuncND extends ActionDemo {
		public void onEnter() {
			super.onEnter();

			centerSprites(1);


			CCSequence action = CCSequence.actions(
				CCMoveBy.action(2, CGPoint.ccp(200,0)),
				CCCallFuncND.action(grossini, "removeFromParentAndCleanup", Boolean.valueOf(true))
				);
			grossini.runAction(action);
		}

		public String title() {
			return "CallFuncND + auto remove";
		}

		public String subtitle() {
			return "CallFuncND + removeFromParentAndCleanup. Grossini dissapears in 2s";
		}

	}


	static class ActionOrbit extends ActionDemo {
		public void onEnter() {
			super.onEnter();

			centerSprites(3);

			CCOrbitCamera orbit1 = CCOrbitCamera.action(2, 1, 0, 0, 180, 0, 0);
			CCSequence action1 = CCSequence.actions(
				orbit1,
				orbit1.reverse()
				);

			CCOrbitCamera orbit2 = CCOrbitCamera.action(2, 1, 0, 0, 180, -45, 0);
			CCSequence action2 = CCSequence.actions(
				orbit2,
				orbit2.reverse()
				);

			CCOrbitCamera orbit3 = CCOrbitCamera.action(2, 1, 0, 0, 180, 90, 0);
			CCSequence action3 = CCSequence.actions(
				orbit3,
				orbit3.reverse()
				);

			kathia.runAction(CCRepeatForever.action(action1));
			tamara.runAction(CCRepeatForever.action(action2));
			grossini.runAction(CCRepeatForever.action(action3));

			CCMoveBy move = CCMoveBy.action(3, CGPoint.ccp(100,-100));
			CCMoveBy move_back = move.reverse();
			CCSequence seq = CCSequence.actions(move, move_back);
			CCRepeatForever rfe = CCRepeatForever.action(seq);
			kathia.runAction(rfe);
			tamara.runAction(rfe.copy());
			grossini.runAction(rfe.copy());
		}

		public String title() {
			return "OrbitCamera action";
		}
	}

	static class ActionFollow extends ActionDemo {
		public void onEnter() {
			super.onEnter();

			centerSprites(1);

			CGSize winSize = CCDirector.sharedDirector().winSize();

			grossini.setPosition(CGPoint.ccp(-200, winSize.height/2));

			CCMoveBy move = CCMoveBy.action(2, CGPoint.ccp(winSize.width*3,0));
			CCMoveBy move_back = move.reverse();
			CCSequence seq = CCSequence.actions(move, move_back);
			CCRepeatForever rep = CCRepeatForever.action(seq);

			grossini.runAction(rep);

			this.runAction(
				CCFollow.action(grossini, CGRect.make(0, 0, (winSize.width*2)-100, winSize.height))
			);
		}

		public void draw(GL10 gl) {
			CGSize winSize = CCDirector.sharedDirector().winSize();

			float x = winSize.width*2 - 100;
			float y = winSize.height;

			CGPoint vertices[] = {
					CGPoint.ccp(5,5), CGPoint.ccp(x-5,5),
					CGPoint.ccp(x-5,y-5), CGPoint.ccp(5,y-5)
			};
			
			CCDrawingPrimitives.ccDrawPoly(gl, vertices, 4, true);
		}

		public String title() {
			return "Follow action";
		}

		public String subtitle() {
			return "The sprite should be centered, even though it is being moved";
		}

	}

	static class ActionProperty extends ActionDemo {
		public void onEnter() {
			super.onEnter();

			centerSprites(3);

			CCPropertyAction rot = CCPropertyAction.action(2, "setRotation", 0, -270);
			CCPropertyAction rot_back = rot.reverse();
			CCSequence rot_seq = CCSequence.actions(rot, rot_back);

			CCPropertyAction scale = CCPropertyAction.action(2, "setScale", 1, 3);
			CCPropertyAction scale_back = scale.reverse();
			CCSequence scale_seq = CCSequence.actions(scale, scale_back);

			CCPropertyAction opacity = CCPropertyAction.action(2, "setOpacity", 255, 0);
			CCPropertyAction opacity_back = opacity.reverse();
			CCSequence opacity_seq = CCSequence.actions(opacity, opacity_back);

			grossini.runAction(rot_seq);
			tamara.runAction(scale_seq);
			kathia.runAction(opacity_seq);
		}

		public String title() {
			return "PropertyAction";
		}

		public String subtitle() {
			return "Simulates Rotation, Scale and Opacity using a generic action";
		}

	}

}
<|MERGE_RESOLUTION|>--- conflicted
+++ resolved
@@ -213,11 +213,7 @@
 			// Keep copy for reinit texture after Activity pause
 			final Bitmap bmpCopy = bmp.copy(bmp.getConfig(), false);
 			bmp.recycle();
-<<<<<<< HEAD
-
-=======
 			
->>>>>>> 803d2c38
 			final CCTexture2D tex = new CCTexture2D();
 			tex.setLoader(new CCTexture2D.TextureLoader() {
 				@Override
@@ -234,11 +230,7 @@
 			// use for assets:
 			// CCTexture2D tex = CCTextureCache.sharedTextureCache().addImage("grossini.png");
 			// grossini = CCSprite.sprite(tex);
-<<<<<<< HEAD
-
-=======
 			
->>>>>>> 803d2c38
 
 			// Example:
 			// Or you can create an sprite using a filename. PNG, JPEG and BMP files are supported. Probably TIFF too
